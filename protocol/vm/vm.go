package vm

import (
	"context"
	"encoding/hex"
	"errors"
	"fmt"
	"io"
	"strings"

	"golang.org/x/sync/errgroup"

	// TODO(bobg): very little of this package depends on bc, consider trying to remove the dependency
	"chain-stealth/crypto/ca"
	"chain-stealth/errors"
	"chain-stealth/protocol/bc"
)

const initialRunLimit = 10000

// ErrFalseVMResult is one of the ways for a transaction to fail validation
var ErrFalseVMResult = errors.New("false VM result")

type virtualMachine struct {
	ctx context.Context

	program      []byte // the program currently executing
	mainprog     []byte // the outermost program, returned by OP_PROGRAM
	pc, nextPC   uint32
	runLimit     int64
	deferredCost int64

	issuanceKey *ca.Point

	expansionReserved bool

	// Stores the data parsed out of an opcode. Used as input to
	// data-pushing opcodes.
	data []byte

	// CHECKPREDICATE spawns a child vm with depth+1
	depth int

	// In each of these stacks, stack[len(stack)-1] is the top element.
	dataStack [][]byte
	altStack  [][]byte

	tx         *bc.Tx
	inputIndex int
	sigHasher  *bc.SigHasher

	block *bc.Block
}

// TraceOut - if non-nil - will receive trace output during
// execution.
var TraceOut io.Writer

func VerifyTxInput(ctx context.Context, tx *bc.Tx, inputIndex int) (err error) {
	defer func() {
		if panErr := recover(); panErr != nil {
			err = ErrUnexpected
		}
	}()
	return verifyTxInput(ctx, tx, inputIndex)
}

func verifyTxInput(ctx context.Context, tx *bc.Tx, inputIndex int) error {
	if inputIndex < 0 || inputIndex >= len(tx.Inputs) {
		return ErrBadValue
	}

	txinput := tx.Inputs[inputIndex]

	expansionReserved := tx.Version == 1 || tx.Version == 2

	sigHasher := bc.NewSigHasher(&tx.TxData)

	f := func(ctx context.Context, vmversion uint64, prog []byte, args [][]byte, issuanceKey *ca.Point) error {
		if vmversion != 1 {
			return ErrUnsupportedVM
		}

		vm := virtualMachine{
			ctx: ctx,

			tx:         tx,
			inputIndex: inputIndex,
			sigHasher:  sigHasher,

			issuanceKey: issuanceKey,

			expansionReserved: expansionReserved,

			mainprog: prog,
			program:  prog,
			runLimit: initialRunLimit,
		}
		for _, arg := range args {
			err := vm.push(arg, false)
			if err != nil {
				return err
			}
		}
		err := vm.run()
		return wrapErr(err, &vm, args)
	}

	switch inp := txinput.TypedInput.(type) {
	case *bc.IssuanceInput1:
		return f(ctx, inp.VMVersion, inp.IssuanceProgram, inp.Arguments, nil)
	case *bc.IssuanceInput2:
		g, newctx := errgroup.WithContext(ctx)
		iarp := inp.IssuanceAssetRangeProof()
		for i, c := range inp.AssetChoices {
			var issuanceKey *ca.Point
			if iarp != nil {
				issuanceKey = &iarp.Y[i]
			}
			g.Go(func() error {
				return f(newctx, c.VMVersion, c.IssuanceProgram, c.Arguments, issuanceKey)
			})
		}
		g.Go(func() error {
			return f(newctx, inp.VMVersion(), inp.Program(), inp.Arguments(), nil)
		})
		return g.Wait()
	case *bc.SpendInput:
		return f(ctx, inp.VMVer(), inp.Program(), inp.Arguments, nil)
	}
<<<<<<< HEAD
	return false, errors.WithDetailf(ErrUnsupportedTx, "transaction input %d has unknown type %T", inputIndex, txinput.TypedInput)
=======
	return fmt.Errorf("transaction input %d has unknown type %T", inputIndex, txinput.TypedInput)
>>>>>>> 7f2f1582
}

func VerifyBlockHeader(ctx context.Context, prev *bc.BlockHeader, block *bc.Block) (err error) {
	defer func() {
		if panErr := recover(); panErr != nil {
			err = ErrUnexpected
		}
	}()
	return verifyBlockHeader(ctx, prev, block)
}

func verifyBlockHeader(ctx context.Context, prev *bc.BlockHeader, block *bc.Block) error {
	vm := virtualMachine{
		ctx: ctx,

		block: block,

		expansionReserved: true,

		mainprog: prev.ConsensusProgram,
		program:  prev.ConsensusProgram,
		runLimit: initialRunLimit,
	}

	for _, arg := range block.Witness {
		err := vm.push(arg, false)
		if err != nil {
			return err
		}
	}

	err := vm.run()
	return wrapErr(err, &vm, block.Witness)
}

func (vm *virtualMachine) run() error {
	ctx := vm.ctx
	if ctx == nil {
		ctx = context.Background()
	}
	for vm.pc = 0; vm.pc < uint32(len(vm.program)); { // handle vm.pc updates in step
		err := ctx.Err()
		if err != nil {
			return err
		}
		err = vm.step()
		if err != nil {
			return err
		}
	}

	ok := len(vm.dataStack) > 0 && AsBool(vm.dataStack[len(vm.dataStack)-1])
	if !ok {
		return ErrFalseVMResult
	}
	return nil
}

func (vm *virtualMachine) step() error {
	inst, err := ParseOp(vm.program, vm.pc)
	if err != nil {
		return err
	}

	vm.nextPC = vm.pc + inst.Len

	if TraceOut != nil {
		opname := inst.Op.String()
		fmt.Fprintf(TraceOut, "vm %d pc %d limit %d %s", vm.depth, vm.pc, vm.runLimit, opname)
		if len(inst.Data) > 0 {
			fmt.Fprintf(TraceOut, " %x", inst.Data)
		}
		fmt.Fprint(TraceOut, "\n")
	}

	if isExpansion[inst.Op] {
		if vm.expansionReserved {
			return ErrDisallowedOpcode
		}
		vm.pc = vm.nextPC
		return vm.applyCost(1)
	}

	vm.deferredCost = 0
	vm.data = inst.Data
	err = ops[inst.Op].fn(vm)
	if err != nil {
		return err
	}
	err = vm.applyCost(vm.deferredCost)
	if err != nil {
		return err
	}
	vm.pc = vm.nextPC

	if TraceOut != nil {
		for i := len(vm.dataStack) - 1; i >= 0; i-- {
			fmt.Fprintf(TraceOut, "  stack %d: %x\n", len(vm.dataStack)-1-i, vm.dataStack[i])
		}
	}

	return nil
}

func (vm *virtualMachine) push(data []byte, deferred bool) error {
	cost := 8 + int64(len(data))
	if deferred {
		vm.deferCost(cost)
	} else {
		err := vm.applyCost(cost)
		if err != nil {
			return err
		}
	}
	vm.dataStack = append(vm.dataStack, data)
	return nil
}

func (vm *virtualMachine) pushBool(b bool, deferred bool) error {
	return vm.push(BoolBytes(b), deferred)
}

func (vm *virtualMachine) pushInt64(n int64, deferred bool) error {
	return vm.push(Int64Bytes(n), deferred)
}

func (vm *virtualMachine) pop(deferred bool) ([]byte, error) {
	if len(vm.dataStack) == 0 {
		return nil, ErrDataStackUnderflow
	}
	res := vm.dataStack[len(vm.dataStack)-1]
	vm.dataStack = vm.dataStack[:len(vm.dataStack)-1]

	cost := 8 + int64(len(res))
	if deferred {
		vm.deferCost(-cost)
	} else {
		vm.runLimit += cost
	}

	return res, nil
}

func (vm *virtualMachine) popInt64(deferred bool) (int64, error) {
	bytes, err := vm.pop(deferred)
	if err != nil {
		return 0, err
	}
	n, err := AsInt64(bytes)
	return n, err
}

func (vm *virtualMachine) top() ([]byte, error) {
	if len(vm.dataStack) == 0 {
		return nil, ErrDataStackUnderflow
	}
	return vm.dataStack[len(vm.dataStack)-1], nil
}

// positive cost decreases runlimit, negative cost increases it
func (vm *virtualMachine) applyCost(n int64) error {
	if n > vm.runLimit {
		return ErrRunLimitExceeded
	}
	vm.runLimit -= n
	return nil
}

func (vm *virtualMachine) deferCost(n int64) {
	vm.deferredCost += n
}

func stackCost(stack [][]byte) int64 {
	result := int64(8 * len(stack))
	for _, item := range stack {
		result += int64(len(item))
	}
	return result
}

type Error struct {
	Err  error
	Prog []byte
	Args [][]byte
}

func (vmerr Error) Error() string {
	dis, err := Disassemble(vmerr.Prog)
	if err != nil {
		dis = "???"
	}

	args := make([]string, 0, len(vmerr.Args))
	for _, a := range vmerr.Args {
		args = append(args, hex.EncodeToString(a))
	}

	return fmt.Sprintf("%s [prog %x = %s; args %s]", vmerr.Err.Error(), vmerr.Prog, dis, strings.Join(args, " "))
}

func wrapErr(err error, vm *virtualMachine, args [][]byte) error {
	if err == nil {
		return nil
	}
	return Error{
		Err:  err,
		Prog: vm.program,
		Args: args,
	}
}<|MERGE_RESOLUTION|>--- conflicted
+++ resolved
@@ -128,11 +128,7 @@
 	case *bc.SpendInput:
 		return f(ctx, inp.VMVer(), inp.Program(), inp.Arguments, nil)
 	}
-<<<<<<< HEAD
-	return false, errors.WithDetailf(ErrUnsupportedTx, "transaction input %d has unknown type %T", inputIndex, txinput.TypedInput)
-=======
-	return fmt.Errorf("transaction input %d has unknown type %T", inputIndex, txinput.TypedInput)
->>>>>>> 7f2f1582
+	return errors.WithDetailf(ErrUnsupportedTx, "transaction input %d has unknown type %T", inputIndex, txinput.TypedInput)
 }
 
 func VerifyBlockHeader(ctx context.Context, prev *bc.BlockHeader, block *bc.Block) (err error) {
